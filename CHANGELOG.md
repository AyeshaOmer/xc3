# Changelog

All notable changes to the `XgridInc/xc3` repository will be documented in this file.

The format is based on [Keep a Changelog](https://keepachangelog.com/en/1.0.0/),
and this project adheres to [Semantic Versioning](https://semver.org/spec/v2.0.0.html).


## [1.0.1]  - 2023-06-06


### Changed
<<<<<<< HEAD
=======
- Updated the startup script of XC3's EC2 instance
>>>>>>> cfb27506
- Updated the Readme file
- Updated the Architecture Diagram in the Readme file


### Fixed
- SSL Certificate Validation issue
<<<<<<< HEAD
- Fixed the startup script of XC3's EC2 instance
=======
>>>>>>> cfb27506



## [1.0.0] - 2023-05-11

### Added
- Initial release of the `XgridInc/xc3` repository.
- `cloud_custodian_policies` folder having cloud custodian policies for tagging compliance, monitoring and alerting
- `Pre-requirements` folder to refer the IAM Permission Set required to setup XC3
- `Infrastructure` folder with the necessary IaC to provision XC3 infrastack
- `src` folder having the XC3 backend
- `tests` folder with unit testing implementation v1.0.0 for terraform infrastructure.
- `workflows` folder which contains the diagram of all the XC3 workflows implemented
- `CODE_OF_CONDUCT.md` file for the Code of Conduct for the community
- `CONTRIBUTING.md` file which contains the detail of how to contribute to the Project
- `ROADMAP.md` file which has information about XC3's existing features and its future plans
- `UserGuide.md` file provides the guide on how to use XC3 Grafana Dashboards effectively

### Changed
- Updated the startup script of XC3's EC2 instance 


[1.0.0]: https://github.com/XgridInc/xc3/releases/tag/v1.0.0
[1.0.1]: https://github.com/XgridInc/xc3/releases/tag/v1.0.1<|MERGE_RESOLUTION|>--- conflicted
+++ resolved
@@ -10,20 +10,14 @@
 
 
 ### Changed
-<<<<<<< HEAD
-=======
-- Updated the startup script of XC3's EC2 instance
->>>>>>> cfb27506
 - Updated the Readme file
 - Updated the Architecture Diagram in the Readme file
 
 
 ### Fixed
 - SSL Certificate Validation issue
-<<<<<<< HEAD
 - Fixed the startup script of XC3's EC2 instance
-=======
->>>>>>> cfb27506
+
 
 
 
